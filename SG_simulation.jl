--- conflicted
+++ resolved
@@ -478,16 +478,6 @@
 @info "Saved GIF" gif_path ;
 
 
-<<<<<<< HEAD
-TheoreticalSimulation.BvsI(0.0)
-=======
-μₑ
-
-TheoreticalSimulation.QM_Screen_position(600e-3,1,-1, [-0.000422076272499603,0.0,-0.0000406444286907927], [-2.08992563350773,651.031465899489,-0.273932386217133], K39_params)
-TheoreticalSimulation.QM_Screen_position(600e-3,1, 0, [-0.000422076272499603,0.0,-0.0000406444286907927], [-2.08992563350773,651.031465899489,-0.273932386217133], K39_params)
-TheoreticalSimulation.QM_Screen_position(600e-3,1, 1, [-0.000422076272499603,0.0,-0.0000406444286907927], [-2.08992563350773,651.031465899489,-0.273932386217133], K39_params)
-TheoreticalSimulation.CQD_Screen_position(600e-3,μₑ,  [-0.000422076272499603,0.0,-0.0000406444286907927], [-2.08992563350773,651.031465899489,-0.273932386217133],2.24906153551977, 3.11, 4.3e-6, K39_params)
->>>>>>> e2bf268e
 
 ##################################################################################################
 #   COQUANTUM DYNAMICS
@@ -496,61 +486,31 @@
 # Monte Carlo generation of particles traversing the filtering slit and assigning polar angles
 data_UP, data_DOWN = generate_CQDinitial_conditions(Nss, crossing_slit, rng_set; mode=:partition);
 
-<<<<<<< HEAD
-ki = 0.75e-6;
-@time CQDparticles_flag = TheoreticalSimulation.CQD_flag_travelling_particles(Icoils, data_UP, ki, K39_params; y_length=5001,verbose=true);
-@time CQDparticles_trajectories = TheoreticalSimulation.CQD_build_travelling_particles(Icoils, ki, data_UP, CQDparticles_flag, K39_params)
-TheoreticalSimulation.CQD_travelling_particles_summary(Icoils,CQDparticles_trajectories, :up)
-CQD_screen = OrderedDict(:Icoils=>Icoils, :data => TheoreticalSimulation.CQD_select_flagged(CQDparticles_trajectories,:screen));
-
-mm_up = TheoreticalSimulation.CQD_analyze_profiles_to_dict(CQD_screen;
-    n_bins = (32,2), width_mm = 0.150, 
-    add_plot = false, plot_xrange= :all,
-    λ_raw = 0.01, λ_smooth = 1e-3, mode = :probability)
-
-
-# Peak position (mm) : lower branch
-fig=plot(xlabel=L"$I_{c}$ (A)", ylabel=L"$z_{\mathrm{max}}$ (mm)")
-plot!(fig,Icoils[2:end], [profiles_5[i][:z_max_smooth_spline_mm] for i in eachindex(Icoils)][2:end],
-    label=L"Trajectory $\vert 2,-2\rangle$",
-    line=(:solid,:red,2))
-plot!(fig,Icoils[2:end], [profiles_bottom[i][:z_max_smooth_spline_mm] for i in eachindex(Icoils)][2:end],
-    label=L"Trajectory $F=1$",
-    line=(:solid,:blue,2))
-plot!(fig,Icoils[2:end], [profiles_Sdown[i][:z_max_smooth_spline_mm] for i in eachindex(Icoils)][2:end],
-    label=L"Trajectory $m_{s}=-1/2$",
-    line=(:solid,:purple,2))
-plot!(fig,Icoils[2:end], [mm_up[v][:z_max_smooth_spline_mm] for v in 1:nI][2:end],
-    label=L"CQD: $k_{i}=%$(round(1e6*ki,sigdigits=3))\times 10^{-6}$",
-    line=(:solid,:green,2))
-display(fig)
-plot!(fig,I_exp[2:end],z_exp[2:end],
-=======
-ki = 0.25e-6;
-@time CQDparticles_flag = TheoreticalSimulation.CQD_flag_travelling_particles(Icoils, data_UP, ki, K39_params; y_length=5001,verbose=true);
-@time CQDparticles_trajectories = TheoreticalSimulation.CQD_build_travelling_particles(Icoils, ki, data_UP, CQDparticles_flag, K39_params)
-TheoreticalSimulation.CQD_travelling_particles_summary(Icoils,CQDparticles_trajectories, :up)
-CQD_screen = OrderedDict(:Icoils=>Icoils, :data => TheoreticalSimulation.CQD_select_flagged(CQDparticles_trajectories,:screen ));
-
-mm_up = TheoreticalSimulation.CQD_analyze_profiles_to_dict(CQD_screen;
-    n_bins = (32,1), width_mm = 0.150, 
-    add_plot = false, plot_xrange= :all,
-    λ_raw = 0.01, λ_smooth = 1e-3, mode = :probability)
-
 fig = plot(I_exp[2:end],z_exp[2:end],
->>>>>>> e2bf268e
     ribbon=δz_exp[5:end],
     label="Mean experimental data",
     line=(:black,:dash,2),
     fillalpha=0.23, 
     fillcolor=:black, 
     )
-<<<<<<< HEAD
-=======
-plot!(fig,Icoils[10:end], [mm_up[v][:z_max_smooth_spline_mm] for v in 1:nI][10:end],
-    label=L"CQD: $k_{i}=%$(round(1e6*ki,sigdigits=3))\times 10^{-6}$")
-display(fig)
->>>>>>> e2bf268e
+for k0 in [3.8,4.0]
+    ki = k0*1e-6;
+    @time CQDparticles_flag = TheoreticalSimulation.CQD_flag_travelling_particles(Icoils, data_UP, ki, K39_params; y_length=5001,verbose=true);
+    @time CQDparticles_trajectories = TheoreticalSimulation.CQD_build_travelling_particles(Icoils, ki, data_UP, CQDparticles_flag, K39_params)
+    TheoreticalSimulation.CQD_travelling_particles_summary(Icoils,CQDparticles_trajectories, :up)
+    CQD_screen = OrderedDict(:Icoils=>Icoils, :data => TheoreticalSimulation.CQD_select_flagged(CQDparticles_trajectories,:screen ));
+
+    mm_up = TheoreticalSimulation.CQD_analyze_profiles_to_dict(CQD_screen;
+        n_bins = (32,2), width_mm = 0.150, 
+        add_plot = false, plot_xrange= :all,
+        λ_raw = 0.01, λ_smooth = 1e-3, mode = :probability)
+
+
+    plot!(fig,Icoils[2:end], [mm_up[v][:z_max_smooth_spline_mm] for v in 1:nI][2:end],
+        label=L"CQD: $k_{i}=%$(k0)\times 10^{-6}$")
+        display(fig)
+
+end
 plot!(fig,xaxis=:log10,
     yaxis=:log10,
     xlims=(8e-3,2),
